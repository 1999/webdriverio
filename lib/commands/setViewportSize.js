/**
 *
 * This command changes the viewport size of the browser. When talking about browser size we have to differentiate
 * between the actual window size of the browser application and the document/viewport size of the website. The
 * window size will always be bigger since it includes the height of any menu or status bars.
 *
 * <example>
 :setViewportSize.js
 client
 .setViewportSize({
    width: 500,
    height: 500
 })
 .windowHandleSize(function(err, res) {
    console.log(res.value); // outputs: "{ width: 500, height: 602 }"
 })
 * </example>
 *
 * @param {Object}   size  window width/height
<<<<<<< HEAD
 * @param {Boolean}  type  set to `false` to change window size, `true` (default)  to change viewport size
=======
 * @param {Boolean}  type  set to `false` (default) to change window size, `true` to change viewport size
>>>>>>> 89591ee6
 *
 * @uses protocol/execute, protocol/windowHandleSize
 * @type window
 *
 */

var getViewportSizeHelper = require('../helpers/_getViewportSize'),
    ErrorHandler = require('../utils/ErrorHandler.js');

module.exports = function setViewportSize(size, type) {

    /**
     * parameter check
     */
    if (typeof size !== 'object'
        || typeof size.width !== 'number'
        || typeof size.height !== 'number'
        || (typeof type !== 'undefined' && typeof type !== 'boolean')) {
        throw new ErrorHandler.CommandError('number or type of arguments don\'t agree with setViewportSize command');
    }

    var shouldIndent = typeof(type) === 'undefined' ? false: type;

    return shouldIndent ? setViewportSize(this) : this.windowHandleSize(size);

    /**
     * to set viewport size properly we need to execute the process multiple times
     * since the difference between the inner and outer size changes when browser
     * switch between fullscreen modes or visibility of scrollbar
     */
    function setViewportSize(client, retryNo) {

        const MAX_TRIES = 5;

        if (typeof retryNo === 'undefined') retryNo = 0;

        /**
         * get window size
         */
        return client.windowHandleSize().then(function(windowHandleSize) {

            /**
             * get viewport size
             */
            return this.execute(getViewportSizeHelper).then(function (viewportSize) {

                var widthDiff = windowHandleSize.value.width - viewportSize.value.screenWidth,
                    heightDiff = windowHandleSize.value.height - viewportSize.value.screenHeight;

                /**
                 * change window size with indent
                 */
                return this.windowHandleSize({
                    width: size.width + widthDiff,
                    height: size.height + heightDiff
                });

            }).execute(getViewportSizeHelper).then(function (res) {

                /**
                 * if viewport size not equals desired size, execute process again
                 */
                if (retryNo < MAX_TRIES
                    && (res.value.screenWidth !== size.width || res.value.screenHeight !== size.height)) {
                    return setViewportSize(client, ++retryNo);
                }

            });
        });
    }
};<|MERGE_RESOLUTION|>--- conflicted
+++ resolved
@@ -17,11 +17,7 @@
  * </example>
  *
  * @param {Object}   size  window width/height
-<<<<<<< HEAD
- * @param {Boolean}  type  set to `false` to change window size, `true` (default)  to change viewport size
-=======
- * @param {Boolean}  type  set to `false` (default) to change window size, `true` to change viewport size
->>>>>>> 89591ee6
+ * @param {Boolean}  type  set to `false` to change window size, `true` (default) to change viewport size
  *
  * @uses protocol/execute, protocol/windowHandleSize
  * @type window
@@ -43,7 +39,7 @@
         throw new ErrorHandler.CommandError('number or type of arguments don\'t agree with setViewportSize command');
     }
 
-    var shouldIndent = typeof(type) === 'undefined' ? false: type;
+    var shouldIndent = typeof(type) === 'undefined' ? true : type;
 
     return shouldIndent ? setViewportSize(this) : this.windowHandleSize(size);
 
